--- conflicted
+++ resolved
@@ -80,14 +80,8 @@
         Returns:
             Dict[str, paddle.Tensor]: Dict contains tensor.
         """
-<<<<<<< HEAD
-        # TODO: num_or_sections must > 1 in static, but 1 is allowed in dygraph.
-        if len(keys) == 1:
-            return {key: data_tensor for i, key in enumerate(keys)}
-=======
         if len(keys) == 1:
             return {keys[0]: data_tensor}
->>>>>>> d1033d5a
         data = paddle.split(data_tensor, len(keys), axis=axis)
         return {key: data[i] for i, key in enumerate(keys)}
 
